import functools
import logging
import pathlib
import typing
import gc


import dgl
import pyarrow.parquet
import torch
import polars as pl
import pyarrow.parquet as pq
from rdkit import Chem
from torch.utils.data import Dataset

from nagl.features import AtomFeature, BondFeature
from nagl.molecules import DGLMolecule, DGLMoleculeBatch, MoleculeToDGLFunc
from nagl.utilities import get_map_func
from nagl.utilities.molecule import (
    molecule_from_mapped_smiles,
    molecule_to_mapped_smiles,
)

logger = logging.getLogger(__name__)


class DGLMoleculeDatasetEntry(typing.NamedTuple):
    """A named tuple containing a featurized molecule graph, a tensor of the atom
    features, and a tensor of the molecule label.
    """

    molecule: DGLMolecule
    labels: typing.Dict[str, torch.Tensor]


class DGLMoleculeDataset(Dataset):
    """A data set which stores a featurized graph representation of a labelled set of
    molecules."""

    def __init__(self, entries: typing.List[DGLMoleculeDatasetEntry]):
        """
        Args:
            entries: The list of entries to add to the data set.
        """
        self._entries: typing.List[DGLMoleculeDatasetEntry] = entries

    @classmethod
    def from_molecules(
        cls: typing.Type["DGLMoleculeDataset"],
        molecules: typing.Collection[Chem.Mol],
        atom_features: typing.List[AtomFeature],
        bond_features: typing.List[BondFeature],
        label_function: typing.Callable[[Chem.Mol], typing.Dict[str, torch.Tensor]],
        molecule_to_dgl: typing.Optional[MoleculeToDGLFunc] = None,
        progress_iterator: typing.Optional[typing.Any] = None,
    ) -> "DGLMoleculeDataset":
        """Creates a data set from a specified list of molecule objects.
        Args:
            molecules: The molecules to load into the set.
            atom_features: The atom features to compute for each molecule.
            bond_features: The bond features to compute for each molecule.
            label_function: A function which will return a label for a given molecule.
                The function should take a molecule as input, and return and tensor
                with shape=(n_atoms,) containing the label of each atom.
            molecule_to_dgl: A (optional) callable to use when converting an RDkit
                ``Molecule`` object to a ``DGLMolecule`` object. By default, the
                ``DGLMolecule.from_rdkit`` class method is used.
            progress_iterator: An iterator (each a ``tqdm``) to loop over all molecules
                using. This is useful if you wish to display a progress bar for example.
        """

        molecule_to_dgl = (
            DGLMolecule.from_rdkit if molecule_to_dgl is None else molecule_to_dgl
        )

        molecules = (
            molecules if progress_iterator is None else progress_iterator(molecules)
        )
        entries = []

        for molecule in molecules:
            label = label_function(molecule)
            dgl_molecule = molecule_to_dgl(molecule, atom_features, bond_features)

            entries.append(DGLMoleculeDatasetEntry(dgl_molecule, label))

        return cls(entries)

    @classmethod
    def _entry_from_unfeaturized(
        cls,
        labels: typing.Dict[str, typing.Any],
        atom_features: typing.List[AtomFeature],
        bond_features: typing.List[BondFeature],
        molecule_to_dgl: typing.Optional[MoleculeToDGLFunc] = None,
    ):
        smiles = labels.pop("smiles")

        molecule = molecule_from_mapped_smiles(smiles)
        dgl_molecule = molecule_to_dgl(molecule, atom_features, bond_features)

        for label, value in labels.items():
            if value is None:
                continue

            labels[label] = torch.tensor(value)

        return DGLMoleculeDatasetEntry(dgl_molecule, labels)

    @classmethod
    def from_unfeaturized(
        cls: typing.Type["DGLMoleculeDataset"],
        paths: typing.Union[pathlib.Path, typing.List[pathlib.Path]],
        columns: typing.Optional[typing.List[str]],
        atom_features: typing.List[AtomFeature],
        bond_features: typing.List[BondFeature],
        molecule_to_dgl: typing.Optional[MoleculeToDGLFunc] = None,
        progress_iterator: typing.Optional[typing.Any] = None,
        n_processes: int = 0,
    ) -> "DGLMoleculeDataset":
        """Creates a data set from unfeaturized data stored in parquet file.

        The file *must* at minimum contain a ``smiles`` column that stores *mapped*
        SMILES patterns, and additionally columns containing the labels.

        Args:
            paths: The path(s) to the parquet file containing the data labels.
            columns: The columns (in addition to ``smiles``) to load from the file.
            atom_features: The atom features to compute for each molecule.
            bond_features: The bond features to compute for each molecule.
            molecule_to_dgl: A (optional) callable to use when converting an RDKit
                ``Molecule`` object to a ``DGLMolecule`` object. By default, the
                ``DGLMolecule.from_rdkit`` class method is used.
            progress_iterator: An iterator (each a ``tqdm``) to loop over all molecules
                using. This is useful if you wish to display a progress bar for example.
            n_processes: The number of processes to distribute the creation over.
        """

        columns = None if columns is None else ["smiles"] + columns

        molecule_to_dgl = (
            DGLMolecule.from_rdkit if molecule_to_dgl is None else molecule_to_dgl
        )
        logging.info('scanning parquet')
        table = pl.scan_parquet(paths, low_memory=True, cache=False)
        logging.info('parquet scanned')
        logging.info('collect table')
        label_list = table.collect(streaming=True).to_dicts()
        logging.info('table collected')
        label_list = (
            label_list if progress_iterator is None else progress_iterator(label_list)
        )

        featurize_func = functools.partial(
            cls._entry_from_unfeaturized,
            atom_features=atom_features,
            bond_features=bond_features,
            molecule_to_dgl=molecule_to_dgl,
        )
        # # dataset = DGLMoleculeDataset()
        # featurize_func = functools.partial(
        #     cls._entry_from_unfeaturized,
        #     atom_features=atom_features,
        #     bond_features=bond_features,
        #     molecule_to_dgl=molecule_to_dgl,
        # )
    
        # Process each file separately
        # logging.info('processing in batches')
        # for path in paths:
        #     logging.info(f'Processing file: {path}')
        #     parquet_file = pq.ParquetFile(path)

        #     # Adjust the batch size based on your memory constraints
        #     batch_size = 1000  # Adjust as needed

        #     # Iterate over the data in batches
        #     for batch in parquet_file.iter_batches(batch_size=batch_size, columns=columns):
        #         df_batch = pl.from_arrow(batch)

        #         # Create an iterator over rows
        #         if progress_iterator is not None:
        #             iterator = progress_iterator(df_batch.iter_rows(named=True))
        #         else:
        #             iterator = df_batch.iter_rows(named=True)

        #         # Process entries using multiprocessing if specified
        #         if n_processes > 0:
        #             with get_map_func(n_processes) as map_func:
        #                 entries = list(map_func(featurize_func, iterator))
        #         else:
        #             entries = [featurize_func(label_dict) for label_dict in iterator]

        #         # Add entries to the dataset
        #         dataset.extend(entries)

        #         # Clean up to free memory
        #         del df_batch
        #         del entries
        #         gc.collect()


        with get_map_func(n_processes) as map_func:
            entries = list(map_func(featurize_func, label_list))

        return DGLMoleculeDataset(entries)

    @classmethod
    def _entry_from_featurized(cls, labels: typing.Dict[str, typing.Any]):
        smiles = labels.pop("smiles")

        atom_features = labels.pop("atom_features")
        bond_features = labels.pop("bond_features")

        molecule = molecule_from_mapped_smiles(smiles)

        atom_features = (
            None
            if atom_features is None
            else torch.tensor(atom_features).float().reshape(molecule.GetNumAtoms(), -1)
        )
        bond_features = (
            None
            if bond_features is None
            else torch.tensor(bond_features).float().reshape(molecule.GetNumBonds(), -1)
        )

        dgl_molecule = DGLMolecule.from_rdkit(
            molecule,
            atom_feature_tensor=atom_features,
            bond_feature_tensor=bond_features,
        )

        for label, value in labels.items():
            if value is None:
                continue

            labels[label] = torch.tensor(value)

        return DGLMoleculeDatasetEntry(dgl_molecule, labels)

    @classmethod
    def from_featurized(
        cls: typing.Type["DGLMoleculeDataset"],
        paths: typing.Union[pathlib.Path, typing.List[pathlib.Path]],
        columns: typing.Optional[typing.List[str]],
        progress_iterator: typing.Optional[typing.Any] = None,
        n_processes: int = 0,
    ) -> "DGLMoleculeDataset":
        """Creates a data set from unfeaturized data stored in parquet file.

        The file *must* at minimum contain a ``smiles``, an ``atom_features``, and a
        ``bond_features`` column that stores *mapped* SMILES patterns, atom features and
        bon features respectively. It should additionally have columns containing the
        labels.

        Args:
            paths: The path(s) to the parquet file containing the featurized molecules
                and data labels.
            columns: The columns (in addition to ``smiles``, ``atom_features``,
                ``bond_features``) to load from the file.
            progress_iterator: An iterator (each a ``tqdm``) to loop over all molecules
                using. This is useful if you wish to display a progress bar for example.
            n_processes: The number of processes to distribute the creation over.
        """

        required_columns = ["smiles", "atom_features", "bond_features"]
        columns = None if columns is None else required_columns + columns
<<<<<<< HEAD

        table = pl.scan_parquet(paths, low_memory=True)
=======
        # logging.info('scanning parquet')
        # # table = pyarrow.parquet.read_table(paths, columns=columns)
        # table = pl.scan_parquet(paths, low_memory=True, cache=False)
        # logging.info('parquet scanned')
        # logging.info('collect table')
        # label_list = table.collect(streaming=True).to_dicts()
        # logging.info('table collected')

        # label_list = (
        #     label_list if progress_iterator is None else progress_iterator(label_list)
        # )
>>>>>>> 8961de68
        
        # with get_map_func(n_processes) as map_func:
        #     entries = list(map_func(cls._entry_from_featurized, label_list))

        return DGLMoleculeDataset(entries)

    def to_table(self) -> pyarrow.Table:
        """Converts the dataset to a ``pyarrow`` table.

        The table will contain at minimum a ``smiles``, an ``atom_features``, and a
        ``bond_features column that stores the *mapped* SMILES patterns, atom features
        and bond features of each molecule in the set respectively. It will additionally
        have columns containing the labels.
        """

        dgl_molecule: DGLMolecule

        rows = []

        required_columns = ["smiles", "atom_features", "bond_features"]
        label_columns = [] if len(self._entries) == 0 else [*self._entries[0][1]]

        for dgl_molecule, labels in self._entries:
            rdkit_molecule = dgl_molecule.to_rdkit()
            smiles = molecule_to_mapped_smiles(rdkit_molecule)

            atom_features = (
                None
                if dgl_molecule.atom_features is None
                else dgl_molecule.atom_features.detach().numpy().flatten()
            )
            bond_features = (
                None
                if dgl_molecule.bond_features is None
                else dgl_molecule.bond_features.detach().numpy().flatten()
            )

            assert {*labels} == {*label_columns}

            rows.append(
                (
                    smiles,
                    atom_features,
                    bond_features,
                    *[labels[column].numpy().tolist() for column in label_columns],
                )
            )

        table = pyarrow.table([*zip(*rows)], required_columns + label_columns)
        return table

    def __len__(self) -> int:
        return len(self._entries)

    def __getitem__(self, index: int) -> DGLMoleculeDatasetEntry:
        return self._entries[index]


def collate_dgl_molecules(
    entries: typing.Union[
        typing.Tuple[DGLMolecule, typing.List[DGLMoleculeDatasetEntry]],
        typing.List[typing.Tuple[dgl.DGLGraph, typing.List[DGLMoleculeDatasetEntry]]],
    ]
) -> typing.Tuple[DGLMoleculeBatch, typing.Dict[str, torch.Tensor]]:
    if isinstance(entries[0], (dgl.DGLGraph, DGLMolecule)):
        entries = [entries]

    molecules, labels = zip(*entries)

    batched_molecules = DGLMoleculeBatch(*molecules)
    batched_labels = {}

    for label_name in labels[0]:
        batched_labels[label_name] = torch.vstack(
            [label[label_name].reshape(-1, 1) for label in labels]
        )

    return batched_molecules, batched_labels<|MERGE_RESOLUTION|>--- conflicted
+++ resolved
@@ -2,8 +2,6 @@
 import logging
 import pathlib
 import typing
-import gc
-
 
 import dgl
 import pyarrow.parquet
@@ -266,25 +264,20 @@
 
         required_columns = ["smiles", "atom_features", "bond_features"]
         columns = None if columns is None else required_columns + columns
-<<<<<<< HEAD
-
-        table = pl.scan_parquet(paths, low_memory=True)
-=======
-        # logging.info('scanning parquet')
-        # # table = pyarrow.parquet.read_table(paths, columns=columns)
-        # table = pl.scan_parquet(paths, low_memory=True, cache=False)
-        # logging.info('parquet scanned')
-        # logging.info('collect table')
-        # label_list = table.collect(streaming=True).to_dicts()
-        # logging.info('table collected')
-
-        # label_list = (
-        #     label_list if progress_iterator is None else progress_iterator(label_list)
-        # )
->>>>>>> 8961de68
+        logging.info('scanning parquet')
+        # table = pyarrow.parquet.read_table(paths, columns=columns)
+        table = pl.scan_parquet(paths, low_memory=True, cache=False)
+        logging.info('parquet scanned')
+        logging.info('collect table')
+        label_list = table.collect(streaming=True).to_dicts()
+        logging.info('table collected')
+
+        label_list = (
+            label_list if progress_iterator is None else progress_iterator(label_list)
+        )
         
-        # with get_map_func(n_processes) as map_func:
-        #     entries = list(map_func(cls._entry_from_featurized, label_list))
+        with get_map_func(n_processes) as map_func:
+            entries = list(map_func(cls._entry_from_featurized, label_list))
 
         return DGLMoleculeDataset(entries)
 
